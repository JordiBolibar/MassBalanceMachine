--- conflicted
+++ resolved
@@ -46,14 +46,9 @@
         raise FileNotFoundError(f"Climate data or geopotential data do not exist.")
 
     # Load the two climate datasets
-<<<<<<< HEAD
-    ds_climate, ds_geopotential = _load_datasets(climate_data, geopotential_data)
-
-=======
     ds_climate, ds_geopotential = _load_datasets(climate_data,
                                                  geopotential_data)
-        
->>>>>>> 4335cc44
+
     # Makes things easier down the line
     # Change temperature to Celsius and precipitation to m.w.e
     if change_units:
@@ -159,6 +154,7 @@
     # Create DataArrays for latitude and longitude
     lat_da = xr.DataArray(df["POINT_LAT"].values, dims="points")
     lon_da = xr.DataArray(df["POINT_LON"].values, dims="points")
+
     # Create a 2D array of dates ranges
     date_array = np.array([r.values for r in df["range_date"].values])
     time_da = xr.DataArray(date_array, dims=["points", "time"])
@@ -226,6 +222,7 @@
     )
 
     df = pd.concat([df, climate_df, altitude_df], axis=1)
+    #df["ALTITUDE_CLIMATE"] = altitude_df.altitude_climate.values
     # rename column
     df.rename(columns={"altitude_climate": "ALTITUDE_CLIMATE"}, inplace=True)
     df.dropna(subset=["ALTITUDE_CLIMATE"], inplace=True)

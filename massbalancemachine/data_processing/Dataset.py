--- conflicted
+++ resolved
@@ -55,15 +55,6 @@
             custom_working_dir (str, optional): The path to the custom working directory for OGGM data. Default to ''
         """
         output_fname = self._get_output_filename("topographical_features")
-<<<<<<< HEAD
-        self.data = get_topographical_features(
-            self.data, output_fname, vois, self.RGIIds
-        )
-
-    def get_climate_features(
-        self, *, climate_data: str, geopotential_data: str, change_units: bool = False
-    ) -> None:
-=======
         self.data = get_topographical_features(self.data, output_fname, vois,
                                                self.RGIIds, custom_working_dir)
 
@@ -72,18 +63,13 @@
                              climate_data: str,
                              geopotential_data: str,
                              change_units: bool = False) -> None:
->>>>>>> 4335cc44
         """
         Fetches all the climate data, for a list of variables of interest, for the specified RGI IDs.
 
         Args:
             climate_data (str): A netCDF-3 file location containing the climate data for the region of interest
             geopotential_data (str): A netCDF-3 file location containing the geopotential data
-<<<<<<< HEAD
-            change_units (bool): A boolean indicating whether to change the units of the data
-=======
             change_units (bool, optional): A boolean indicating whether to change the units of the climate data. Default to False.
->>>>>>> 4335cc44
         """
         output_fname = self._get_output_filename("climate_features")
         self.data = get_climate_features(
@@ -95,11 +81,7 @@
         *,
         vois_climate: "list[str]",
         vois_topographical: "list[str]",
-<<<<<<< HEAD
-        meta_data_columns=None,
-=======
         meta_data_columns:"list[str]"=["RGIId", "POINT_ID", "ID", "N_MONTHS", "MONTHS"]
->>>>>>> 4335cc44
     ) -> None:
         """
         Converts a variable period for the SMB target data measurement to a monthly time resolution.
@@ -117,23 +99,23 @@
         )
 
     def get_glacier_mask(self, custom_working_dir:str='') -> "tuple[xr.Dataset, tuple[np.array, np.array], oggm.GlacierDirectory]":
-        """Creates an xarray that contains different variables from OGGM, 
+        """Creates an xarray that contains different variables from OGGM,
             mapped over the glacier outline. The glacier mask is also returned.
-            
+
         Args:
             custom_working_dir (str, optional): working directory for the OGGM data. Defaults to ''.
         Returns:
             ds (xr.Dataset): the glacier data from OGGM masked over the glacier outline
             glacier_indices (np.array): indices of glacier pixels in OGGM grid
             gdir (oggm.GlacierDirectory): the OGGM glacier directory
-            
+
         """
         ds, glacier_indices, gdir = get_glacier_mask(self.data,
                                                      custom_working_dir)
         return ds, glacier_indices, gdir
 
     def create_glacier_grid(self, custom_working_dir:str='')->pd.DataFrame:
-        """Creates a dataframe with the glacier grid data, 
+        """Creates a dataframe with the glacier grid data,
             which contains the glacier data from OGGM mapped over the glacier outline in yearly format.
 
         Args:

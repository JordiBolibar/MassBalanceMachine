--- conflicted
+++ resolved
@@ -124,13 +124,8 @@
         self.test_indices = test_indices
 
     def get_cv_split(
-<<<<<<< HEAD
         self, *, n_splits: int = None, type_fold: str = "random"
-    ) -> list[tuple[ndarray, ndarray]]:
-=======
-        self, *, n_splits: int = 5, type_fold: str = "random"
     ) -> "list[tuple[ndarray, ndarray]]":
->>>>>>> e14edb7d
         """
         Create a cross-validation split of the training data.
 
